--- conflicted
+++ resolved
@@ -228,7 +228,7 @@
 
         action = np.asarray(action)
         if hasattr(self.env, 'n_a_ls'):
-<<<<<<< HEAD
+
             n_a_ls = np.asarray(self.env.n_a_ls)
             overflow_mask = action >= n_a_ls
             if overflow_mask.any():
@@ -242,10 +242,6 @@
                 self.action_overflow_cnt += int(overflow_mask.sum())
                 if self.action_overflow_cnt > 10:
                     raise RuntimeError("Repeated action-space overflow detected!")
-=======
-            for i, max_a in enumerate(self.env.n_a_ls):
-                action[i] %= max_a
->>>>>>> 12a9e569
 
         return policy, action
 
